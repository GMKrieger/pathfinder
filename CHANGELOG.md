--- conflicted
+++ resolved
@@ -13,11 +13,8 @@
 
 - Pathfinder now fetches data concurrently from the feeder gateway when catching up. The `--gateway.fetch-concurrency` CLI option can be used to limit how many blocks are fetched concurrently (the default is 8).
 - `--disable-version-update-check` CLI option has been added to disable the periodic checking for a new version.
-<<<<<<< HEAD
-- Added the `pathfinder_getClassProof` endpoint to retrieve the Merkle proof of any class hash in the class trie.
-=======
+- Add `pathfinder_getClassProof` endpoint to retrieve the Merkle proof of any class hash in the class trie.
 - add `process_start_time_seconds` metric showing the unix timestamp when the process started.
->>>>>>> f7370dc8
 
 ### Changed
 
